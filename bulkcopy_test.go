﻿package mssql

import (
	"database/sql"
	"encoding/hex"
	"log"
	"math"
	"reflect"
	"strings"
	"testing"
	"time"
)

func TestBulkcopy(t *testing.T) {
	// TDS level Bulk Insert is not supported on Azure SQL Server.
	if dsn := makeConnStr(t); strings.HasSuffix(strings.Split(dsn.Host, ":")[0], ".database.windows.net") {
		t.Skip("TDS level bulk copy is not supported on Azure SQL Server")
	}
	type testValue struct {
		colname string
		val     interface{}
	}
	tableName := "#table_test"
	geom, _ := hex.DecodeString("E6100000010C00000000000034400000000000004440")
	testValues := []testValue{

		{"test_nvarchar", "ab©ĎéⒻghïjklmnopqЯ☀tuvwxyz"},
		{"test_varchar", "abcdefg"},
		{"test_char", "abcdefg   "},
		{"test_nchar", "abcdefg   "},
		{"test_text", "abcdefg"},
		{"test_ntext", "abcdefg"},
		{"test_float", 1234.56},
		{"test_floatn", 1234.56},
		{"test_real", 1234.56},
		{"test_realn", 1234.56},
		{"test_bit", true},
		{"test_bitn", nil},
		{"test_smalldatetime", time.Date(2010, 11, 12, 13, 14, 0, 0, time.UTC)},
		{"test_smalldatetimen", time.Date(2010, 11, 12, 13, 14, 0, 0, time.UTC)},
		{"test_datetime", time.Date(2010, 11, 12, 13, 14, 15, 120000000, time.UTC)},
		{"test_datetimen", time.Date(2010, 11, 12, 13, 14, 15, 120000000, time.UTC)},
		{"test_datetimen_1", time.Date(4010, 11, 12, 13, 14, 15, 120000000, time.UTC)},
		{"test_datetime2_1", time.Date(2010, 11, 12, 13, 14, 15, 0, time.UTC)},
		{"test_datetime2_3", time.Date(2010, 11, 12, 13, 14, 15, 123000000, time.UTC)},
		{"test_datetime2_7", time.Date(2010, 11, 12, 13, 14, 15, 123000000, time.UTC)},
		{"test_date", time.Date(2010, 11, 12, 00, 00, 00, 0, time.UTC)},
		{"test_tinyint", 255},
		{"test_smallint", 32767},
		{"test_smallintn", nil},
		{"test_int", 2147483647},
		{"test_bigint", 9223372036854775807},
		{"test_bigintn", nil},
		{"test_geom", geom},
<<<<<<< HEAD
		{"test_uniqueidentifier", []byte{0x6F, 0x96, 0x19, 0xFF, 0x8B, 0x86, 0xD0, 0x11, 0xB4, 0x2D, 0x00, 0xC0, 0x4F, 0xC9, 0x64, 0xFF}},
		//{"test_smallmoney", nil},
		//{"test_money", nil},
		//{"test_decimal_18_0", nil},
		//{"test_decimal_9_2", nil},
		//{"test_decimal_18_0", nil},
=======
		// {"test_smallmoney", 1234.56},
		// {"test_money", 1234.56},
		{"test_decimal_18_0", 1234.0001},
		{"test_decimal_9_2", 1234.560001},
		{"test_decimal_20_0", 1234.0001},
		{"test_numeric_30_10", 1234567.1234567},
>>>>>>> ad4c7e0b
	}

	columns := make([]string, len(testValues))
	for i, val := range testValues {
		columns[i] = val.colname
	}

	values := make([]interface{}, len(testValues))
	for i, val := range testValues {
		values[i] = val.val
	}

	conn := open(t)
	defer conn.Close()

	err := setupTable(conn, tableName)
	if (err != nil) {
		t.Error("Setup table failed: ", err.Error())
		return
	}

	log.Println("Preparing copyin statement")

	stmt, err := conn.Prepare(CopyIn(tableName, MssqlBulkOptions{}, columns...))

	for i := 0; i < 10; i++ {
		log.Printf("Executing copy in statement %d time with %d values", i+1, len(values))
		_, err = stmt.Exec(values...)
		if err != nil {
			t.Error("AddRow failed: ", err.Error())
			return
		}
	}

	result, err := stmt.Exec()
	if err != nil {
		t.Fatal("bulkcopy failed: ", err.Error())
	}

	insertedRowCount, _ := result.RowsAffected()
	if insertedRowCount == 0 {
		t.Fatal("0 row inserted!")
	}

	//check that all rows are present
	var rowCount int
	err = conn.QueryRow("select count(*) c from " + tableName).Scan(&rowCount)

	if rowCount != 10 {
		t.Errorf("unexpected row count %d", rowCount)
	}

	//data verification
	rows, err := conn.Query("select " + strings.Join(columns, ",") + " from " + tableName)
	if err != nil {
		log.Fatal(err)
	}
	defer rows.Close()
	for rows.Next() {

		ptrs := make([]interface{}, len(columns))
		container := make([]interface{}, len(columns))
		for i, _ := range ptrs {
			ptrs[i] = &container[i]
		}
		if err := rows.Scan(ptrs...); err != nil {
			t.Fatal(err)
		}
		for i, c := range testValues {
			if !compareValue(container[i], c.val) {
				t.Errorf("columns %s : %s != %v\n", c.colname, container[i], c.val)
			}
		}
	}
	if err := rows.Err(); err != nil {
		t.Error(err)
	}
}

func compareValue(a interface{}, expected interface{}) bool {
	switch expected := expected.(type) {
	case int:
		return int64(expected) == a
	case int32:
		return int64(expected) == a
	case int64:
		return int64(expected) == a
	case float64:
		if got, ok := a.([]uint8); ok {
			var nf sql.NullFloat64
			nf.Scan(got)
			a = nf.Float64
		}
		return math.Abs(expected-a.(float64)) < 0.0001
	default:
		return reflect.DeepEqual(expected, a)
	}
}

func setupTable(conn *sql.DB, tableName string) (err error) {
	tablesql := `CREATE TABLE ` + tableName + ` (
	[id] [int] IDENTITY(1,1) NOT NULL,
	[test_nvarchar] [nvarchar](50) NULL,
	[test_varchar] [varchar](50) NULL,
	[test_char] [char](10) NULL,
	[test_nchar] [nchar](10) NULL,
	[test_text] [text] NULL,
	[test_ntext] [ntext] NULL,
	[test_float] [float] NOT NULL,
	[test_floatn] [float] NULL,
	[test_real] [real] NULL,
	[test_realn] [real] NULL,
	[test_bit] [bit] NOT NULL,
	[test_bitn] [bit] NULL,
	[test_smalldatetime] [smalldatetime] NOT NULL,
	[test_smalldatetimen] [smalldatetime] NULL,
	[test_datetime] [datetime] NOT NULL,
	[test_datetimen] [datetime] NULL,
	[test_datetimen_1] [datetime] NULL,
	[test_datetime2_1] [datetime2](1) NULL,
	[test_datetime2_3] [datetime2](3) NULL,
	[test_datetime2_7] [datetime2](7) NULL,
	[test_date] [date] NULL,
	[test_smallmoney] [smallmoney] NULL,
	[test_money] [money] NULL,
	[test_tinyint] [tinyint] NULL,
	[test_smallint] [smallint] NOT NULL,
	[test_smallintn] [smallint] NULL,
	[test_int] [int] NULL,
	[test_bigint] [bigint] NOT NULL,
	[test_bigintn] [bigint] NULL,
	[test_geom] [geometry] NULL,
	[test_geog] [geography] NULL,
	[text_xml] [xml] NULL,
	[test_uniqueidentifier] [uniqueidentifier] NULL,
	[test_decimal_18_0] [decimal](18, 0) NULL,
	[test_decimal_9_2] [decimal](9, 2) NULL,
	[test_decimal_20_0] [decimal](20, 0) NULL,
	[test_numeric_30_10] [decimal](30, 10) NULL,
 CONSTRAINT [PK_` + tableName + `_id] PRIMARY KEY CLUSTERED 
(
	[id] ASC
)WITH (PAD_INDEX = OFF, STATISTICS_NORECOMPUTE = OFF, IGNORE_DUP_KEY = OFF, ALLOW_ROW_LOCKS = ON, ALLOW_PAGE_LOCKS = ON) ON [PRIMARY]
) ON [PRIMARY] TEXTIMAGE_ON [PRIMARY];`
	_, err = conn.Exec(tablesql)
	if err != nil {
		log.Fatal("tablesql failed:", err)
	}
	return
}<|MERGE_RESOLUTION|>--- conflicted
+++ resolved
@@ -52,21 +52,13 @@
 		{"test_bigint", 9223372036854775807},
 		{"test_bigintn", nil},
 		{"test_geom", geom},
-<<<<<<< HEAD
 		{"test_uniqueidentifier", []byte{0x6F, 0x96, 0x19, 0xFF, 0x8B, 0x86, 0xD0, 0x11, 0xB4, 0x2D, 0x00, 0xC0, 0x4F, 0xC9, 0x64, 0xFF}},
-		//{"test_smallmoney", nil},
-		//{"test_money", nil},
-		//{"test_decimal_18_0", nil},
-		//{"test_decimal_9_2", nil},
-		//{"test_decimal_18_0", nil},
-=======
 		// {"test_smallmoney", 1234.56},
 		// {"test_money", 1234.56},
 		{"test_decimal_18_0", 1234.0001},
 		{"test_decimal_9_2", 1234.560001},
 		{"test_decimal_20_0", 1234.0001},
 		{"test_numeric_30_10", 1234567.1234567},
->>>>>>> ad4c7e0b
 	}
 
 	columns := make([]string, len(testValues))
