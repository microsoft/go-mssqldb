--- conflicted
+++ resolved
@@ -1,84 +1,80 @@
-pool:
-   vmImage: 'ubuntu-latest'
-
-trigger: none
-variables:
-  TESTPASSWORD: $(SQLPASSWORD)
-
-steps: 
-- task: GoTool@0
-  inputs:
-<<<<<<< HEAD
-    version: '1.19'
-=======
-    version: '1.20'
->>>>>>> 6b695606
-
-- task: Go@0
-  displayName: 'Go: install gotest.tools/gotestsum'
-  inputs:
-    command: 'custom'
-    customCommand: 'install'
-    arguments: 'gotest.tools/gotestsum@latest'
-    workingDirectory: '$(System.DefaultWorkingDirectory)'
-
-- task: Go@0
-  displayName: 'Go: install github.com/axw/gocov/gocov'
-  inputs:
-    command: 'custom'
-    customCommand: 'install'
-    arguments: 'github.com/axw/gocov/gocov@latest'
-    workingDirectory: '$(System.DefaultWorkingDirectory)'
-
-- task: Go@0
-  displayName: 'Go: install github.com/AlekSi/gocov-xml'
-  inputs:
-    command: 'custom'
-    customCommand: 'install'
-    arguments: 'github.com/AlekSi/gocov-xml@latest'
-    workingDirectory: '$(System.DefaultWorkingDirectory)'
-
-
-- task: Docker@2
-  displayName: 'Run SQL 2017 docker image'
-  inputs:
-    command: run
-    arguments: '-m 2GB -e ACCEPT_EULA=1 -d --name sql2017 -p:1433:1433 -e SA_PASSWORD=$(TESTPASSWORD) mcr.microsoft.com/mssql/server:2017-latest'
-
-- script: |
-    ~/go/bin/gotestsum --junitfile testresults.xml -- -coverprofile=coverage.txt -covermode count ./...
-    ~/go/bin/gocov convert coverage.txt > coverage.json
-    ~/go/bin/gocov-xml < coverage.json > coverage.xml
-    mkdir coverage
-  workingDirectory: '$(Build.SourcesDirectory)'
-  displayName: 'run tests'
-  env:
-    SQLPASSWORD: $(SQLPASSWORD)
-    AZURESERVER_DSN: $(AZURESERVER_DSN)
-    SQLSERVER_DSN: $(SQLSERVER_DSN)
-    AZURE_CLIENT_SECRET: $(AZURE_CLIENT_SECRET)
-    KEY_VAULT_NAME: $(KEY_VAULT_NAME)
-    AZURE_TENANT_ID: $(AZURE_TENANT_ID)
-    AZURE_CLIENT_ID: $(AZURE_CLIENT_ID)
-    COLUMN_ENCRYPTION: 1
-  continueOnError: true
-- task: PublishTestResults@2
-  displayName: "Publish junit-style results"
-  inputs:
-    testResultsFiles: 'testresults.xml'
-    testResultsFormat: JUnit
-    searchFolder: '$(Build.SourcesDirectory)'
-    testRunTitle: 'SQL 2017 - $(Build.SourceBranchName)'
-  condition: always()
-  continueOnError: true
-
-- task: PublishCodeCoverageResults@1
-  inputs:
-    codeCoverageTool: Cobertura 
-    pathToSources: '$(Build.SourcesDirectory)'
-    summaryFileLocation: $(Build.SourcesDirectory)/**/coverage.xml
-    reportDirectory: $(Build.SourcesDirectory)/**/coverage
-    failIfCoverageEmpty: true
-  condition: always()
-  continueOnError: true
-  
+pool:
+   vmImage: 'ubuntu-latest'
+
+trigger: none
+variables:
+  TESTPASSWORD: $(SQLPASSWORD)
+
+steps: 
+- task: GoTool@0
+  inputs:
+    version: '1.20'
+
+- task: Go@0
+  displayName: 'Go: install gotest.tools/gotestsum'
+  inputs:
+    command: 'custom'
+    customCommand: 'install'
+    arguments: 'gotest.tools/gotestsum@latest'
+    workingDirectory: '$(System.DefaultWorkingDirectory)'
+
+- task: Go@0
+  displayName: 'Go: install github.com/axw/gocov/gocov'
+  inputs:
+    command: 'custom'
+    customCommand: 'install'
+    arguments: 'github.com/axw/gocov/gocov@latest'
+    workingDirectory: '$(System.DefaultWorkingDirectory)'
+
+- task: Go@0
+  displayName: 'Go: install github.com/AlekSi/gocov-xml'
+  inputs:
+    command: 'custom'
+    customCommand: 'install'
+    arguments: 'github.com/AlekSi/gocov-xml@latest'
+    workingDirectory: '$(System.DefaultWorkingDirectory)'
+
+
+- task: Docker@2
+  displayName: 'Run SQL 2017 docker image'
+  inputs:
+    command: run
+    arguments: '-m 2GB -e ACCEPT_EULA=1 -d --name sql2017 -p:1433:1433 -e SA_PASSWORD=$(TESTPASSWORD) mcr.microsoft.com/mssql/server:2017-latest'
+
+- script: |
+    ~/go/bin/gotestsum --junitfile testresults.xml -- -coverprofile=coverage.txt -covermode count ./...
+    ~/go/bin/gocov convert coverage.txt > coverage.json
+    ~/go/bin/gocov-xml < coverage.json > coverage.xml
+    mkdir coverage
+  workingDirectory: '$(Build.SourcesDirectory)'
+  displayName: 'run tests'
+  env:
+    SQLPASSWORD: $(SQLPASSWORD)
+    AZURESERVER_DSN: $(AZURESERVER_DSN)
+    SQLSERVER_DSN: $(SQLSERVER_DSN)
+    AZURE_CLIENT_SECRET: $(AZURE_CLIENT_SECRET)
+    KEY_VAULT_NAME: $(KEY_VAULT_NAME)
+    AZURE_TENANT_ID: $(AZURE_TENANT_ID)
+    AZURE_CLIENT_ID: $(AZURE_CLIENT_ID)
+    COLUMN_ENCRYPTION: 1
+  continueOnError: true
+- task: PublishTestResults@2
+  displayName: "Publish junit-style results"
+  inputs:
+    testResultsFiles: 'testresults.xml'
+    testResultsFormat: JUnit
+    searchFolder: '$(Build.SourcesDirectory)'
+    testRunTitle: 'SQL 2017 - $(Build.SourceBranchName)'
+  condition: always()
+  continueOnError: true
+
+- task: PublishCodeCoverageResults@1
+  inputs:
+    codeCoverageTool: Cobertura 
+    pathToSources: '$(Build.SourcesDirectory)'
+    summaryFileLocation: $(Build.SourcesDirectory)/**/coverage.xml
+    reportDirectory: $(Build.SourcesDirectory)/**/coverage
+    failIfCoverageEmpty: true
+  condition: always()
+  continueOnError: true
+  