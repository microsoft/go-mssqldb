--- conflicted
+++ resolved
@@ -57,12 +57,7 @@
   - go env
   - go get -u github.com/golang-sql/civil
   - go get -u github.com/golang-sql/sqlexp
-<<<<<<< HEAD
   - go get -u golang.org/x/crypto/md4
-
-=======
-  
->>>>>>> 2d408c3a
 build_script:
   - go build
 
