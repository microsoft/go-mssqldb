--- conflicted
+++ resolved
@@ -1166,16 +1166,6 @@
 		}
 	}
 
-<<<<<<< HEAD
-	krbParams, err := getKrbParams(p.Kerberos)
-	if err != nil {
-		return nil, err
-	}
-	
-	auth, authOk := getAuthN(p.User, p.Password, p.ServerSPN, p.Workstation, krbParams)
-
-	if authOk {
-=======
 	auth, err := integratedauth.GetIntegratedAuthenticator(p)
 	if err != nil {
 		if uint64(p.LogFlags)&logDebug != 0 {
@@ -1186,7 +1176,6 @@
 	}
 
 	if auth != nil {
->>>>>>> ba5a4a01
 		defer auth.Free()
 	}
 
