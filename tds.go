package mssql

import (
	"context"
	"crypto/tls"
	"encoding/binary"
	"errors"
	"fmt"
	"io"
	"io/ioutil"
	"net"
	"sort"
	"strings"
	"time"
	"unicode/utf16"
	"unicode/utf8"

	"github.com/microsoft/go-mssqldb/aecmk"
	"github.com/microsoft/go-mssqldb/integratedauth"
	"github.com/microsoft/go-mssqldb/msdsn"
)

func parseDAC(msg []byte, instance string) msdsn.BrowserData {
	results := msdsn.BrowserData{}
	if len(msg) == 6 && msg[0] == 5 {
		results[strings.ToUpper(instance)]["tcp"] = fmt.Sprint(binary.LittleEndian.Uint16(msg[5:]))
	}
	return results
}

func parseInstances(msg []byte) msdsn.BrowserData {
	results := msdsn.BrowserData{}
	if len(msg) > 3 && msg[0] == 5 {
		out_s := string(msg[3:])
		tokens := strings.Split(out_s, ";")
		instdict := map[string]string{}
		got_name := false
		var name string
		for _, token := range tokens {
			if got_name {
				instdict[name] = token
				got_name = false
			} else {
				name = token
				if len(name) == 0 {
					if len(instdict) == 0 {
						break
					}
					results[strings.ToUpper(instdict["InstanceName"])] = instdict
					instdict = map[string]string{}
					continue
				}
				got_name = true
			}
		}
	}
	return results
}

func getInstances(ctx context.Context, d Dialer, address string, browserMsg msdsn.BrowserMsg, instance string) (msdsn.BrowserData, error) {
	emptyInstances := msdsn.BrowserData{}
	var bmsg []byte
	var resp []byte
	if browserMsg == msdsn.BrowserDAC {
		bmsg = make([]byte, 3+len(instance))
		bmsg[0] = byte(msdsn.BrowserDAC)
		bmsg[1] = 1
		_ = copy(bmsg[3:], instance)
		resp = make([]byte, 6)
	} else { // default to AllInstances
		bmsg = []byte{byte(msdsn.BrowserAllInstances)}
		resp = make([]byte, 16*1024-1)
	}
	conn, err := d.DialContext(ctx, "udp", net.JoinHostPort(address, "1434"))
	if err != nil {
		return emptyInstances, err
	}
	defer conn.Close()
	deadline, _ := ctx.Deadline()
	conn.SetDeadline(deadline)
	_, err = conn.Write(bmsg)
	if err != nil {
		return emptyInstances, err
	}

	read, err := conn.Read(resp)
	if err != nil {
		return emptyInstances, err
	}
	if browserMsg == msdsn.BrowserDAC {
		return parseDAC(resp[:read], instance), nil
	}
	return parseInstances(resp[:read]), nil
}

// tds versions
const (
	verTDS70     = 0x70000000
	verTDS71     = 0x71000000
	verTDS71rev1 = 0x71000001
	verTDS72     = 0x72090002
	verTDS73A    = 0x730A0003
	verTDS73     = verTDS73A
	verTDS73B    = 0x730B0003
	verTDS74     = 0x74000004
	verTDS80     = 0x08000000
)

// packet types
// https://msdn.microsoft.com/en-us/library/dd304214.aspx
const (
	packSQLBatch   packetType = 1
	packRPCRequest packetType = 3
	packReply      packetType = 4

	// 2.2.1.7 Attention: https://msdn.microsoft.com/en-us/library/dd341449.aspx
	// 4.19.2 Out-of-Band Attention Signal: https://msdn.microsoft.com/en-us/library/dd305167.aspx
	packAttention packetType = 6

	packBulkLoadBCP  packetType = 7
	packFedAuthToken packetType = 8
	packTransMgrReq  packetType = 14
	packNormal       packetType = 15
	packLogin7       packetType = 16
	packSSPIMessage  packetType = 17
	packPrelogin     packetType = 18
)

// prelogin fields
// http://msdn.microsoft.com/en-us/library/dd357559.aspx
const (
	preloginVERSION         = 0
	preloginENCRYPTION      = 1
	preloginINSTOPT         = 2
	preloginTHREADID        = 3
	preloginMARS            = 4
	preloginTRACEID         = 5
	preloginFEDAUTHREQUIRED = 6
	preloginNONCEOPT        = 7
	preloginTERMINATOR      = 0xff
)

const (
	encryptOff    = 0 // Encryption is available but off.
	encryptOn     = 1 // Encryption is available and on.
	encryptNotSup = 2 // Encryption is not available.
	encryptReq    = 3 // Encryption is required.
	encryptStrict = 4
)

const (
	featExtSESSIONRECOVERY    byte = 0x01
	featExtFEDAUTH            byte = 0x02
	featExtCOLUMNENCRYPTION   byte = 0x04
	featExtGLOBALTRANSACTIONS byte = 0x05
	featExtAZURESQLSUPPORT    byte = 0x08
	featExtDATACLASSIFICATION byte = 0x09
	featExtUTF8SUPPORT        byte = 0x0A
	featExtTERMINATOR         byte = 0xFF
)

type tdsSession struct {
	buf             *tdsBuffer
	loginAck        loginAckStruct
	database        string
	partner         string
	columns         []columnStruct
	tranid          uint64
	logFlags        uint64
	logger          ContextLogger
	routedServer    string
	routedPort      uint16
	alwaysEncrypted bool
	aeSettings      *alwaysEncryptedSettings
}

type alwaysEncryptedSettings struct {
	enclaveType  string
	keyProviders aecmk.ColumnEncryptionKeyProviderMap
}

const (
	// Default packet size for a TDS buffer.
	defaultPacketSize = 4096

	// Default port if no port given.
	defaultServerPort = 1433
)

type columnStruct struct {
	UserType   uint32
	Flags      uint16
	ColName    string
	ti         typeInfo
	cryptoMeta *cryptoMetadata
}

func (c columnStruct) isEncrypted() bool {
	return isEncryptedFlag(c.Flags)
}

func isEncryptedFlag(flags uint16) bool {
	return colFlagEncrypted == (flags & colFlagEncrypted)
}

func (c columnStruct) originalTypeInfo() typeInfo {
	if c.isEncrypted() {
		return c.cryptoMeta.typeInfo
	}
	return c.ti
}

type keySlice []uint8

func (p keySlice) Len() int           { return len(p) }
func (p keySlice) Less(i, j int) bool { return p[i] < p[j] }
func (p keySlice) Swap(i, j int)      { p[i], p[j] = p[j], p[i] }

type preloginOption struct {
	token  byte
	offset uint16
	length uint16
}

var preloginOptionSize = binary.Size(preloginOption{})

// http://msdn.microsoft.com/en-us/library/dd357559.aspx
func writePrelogin(packetType packetType, w *tdsBuffer, fields map[uint8][]byte) error {
	var err error

	w.BeginPacket(packetType, false)
	offset := uint16(5*len(fields) + 1)
	keys := make(keySlice, 0, len(fields))
	for k := range fields {
		keys = append(keys, k)
	}
	sort.Sort(keys)
	// writing header
	for _, k := range keys {
		err = w.WriteByte(k)
		if err != nil {
			return err
		}
		err = binary.Write(w, binary.BigEndian, offset)
		if err != nil {
			return err
		}
		v := fields[k]
		size := uint16(len(v))
		err = binary.Write(w, binary.BigEndian, size)
		if err != nil {
			return err
		}
		offset += size
	}
	err = w.WriteByte(preloginTERMINATOR)
	if err != nil {
		return err
	}
	// writing values
	for _, k := range keys {
		v := fields[k]
		written, err := w.Write(v)
		if err != nil {
			return err
		}
		if written != len(v) {
			return errors.New("Write method didn't write the whole value")
		}
	}
	return w.FinishPacket()
}

func readPrelogin(r *tdsBuffer) (map[uint8][]byte, error) {
	packet_type, err := r.BeginRead()
	if err != nil {
		return nil, err
	}
	struct_buf, err := ioutil.ReadAll(r)
	if err != nil {
		return nil, err
	}
	if packet_type != packReply {
		return nil, errors.New("invalid respones, expected packet type 4, PRELOGIN RESPONSE")
	}
	if len(struct_buf) == 0 {
		return nil, errors.New("invalid empty PRELOGIN response, it must contain at least one byte")
	}
	offset := 0
	results := map[uint8][]byte{}
	for {
		// read prelogin option
		plOption, err := readPreloginOption(struct_buf, offset)
		if err != nil {
			return nil, err
		}

		if plOption.token == preloginTERMINATOR {
			break
		}

		// read prelogin option data
		value, err := readPreloginOptionData(plOption, struct_buf)
		if err != nil {
			return nil, err
		}
		results[plOption.token] = value

		offset += preloginOptionSize
	}
	return results, nil
}

func readPreloginOption(buffer []byte, offset int) (*preloginOption, error) {
	buffer_length := len(buffer)

	// check if prelogin option record exists in buffer
	if offset >= buffer_length {
		return nil, fmt.Errorf("invalid buffer, invalid prelogin option")
	}

	rec_type := buffer[offset]
	if rec_type == preloginTERMINATOR {
		return &preloginOption{token: rec_type}, nil
	}

	// check if prelogin option exists in buffer
	if offset+preloginOptionSize >= buffer_length {
		return nil, fmt.Errorf("invalid buffer, invalid prelogin option")
	}

	plOption := &preloginOption{
		token:  rec_type,
		offset: binary.BigEndian.Uint16(buffer[offset+1:]),
		length: binary.BigEndian.Uint16(buffer[offset+3:]),
	}

	return plOption, nil
}

func readPreloginOptionData(plOption *preloginOption, buffer []byte) ([]byte, error) {
	buffer_length := len(buffer)
	// check if prelogin option data exists in buffer
	if plOption == nil || int(plOption.length+plOption.offset) > buffer_length ||
		int(plOption.offset) >= buffer_length {
		return nil, fmt.Errorf("invalid buffer, invalid prelogin option")
	}

	if plOption.token == preloginTERMINATOR {
		return nil, fmt.Errorf("cannot read data for prelogin terminator record")
	}

	value := buffer[plOption.offset : plOption.length+plOption.offset]
	return value, nil
}

// OptionFlags1
// http://msdn.microsoft.com/en-us/library/dd304019.aspx
const (
	fUseDB   = 0x20
	fSetLang = 0x80
)

// OptionFlags2
// http://msdn.microsoft.com/en-us/library/dd304019.aspx
const (
	fLanguageFatal = 1
	fODBC          = 2
	fTransBoundary = 4
	fCacheConnect  = 8
	fIntSecurity   = 0x80
)

// OptionFlags3
// http://msdn.microsoft.com/en-us/library/dd304019.aspx
const (
	fChangePassword           = 1
	fSendYukonBinaryXML       = 2
	fUserInstance             = 4
	fUnknownCollationHandling = 8
	fExtension                = 0x10
)

// TypeFlags
const (
	// 4 bits for fSQLType
	// 1 bit for fOLEDB
	fReadOnlyIntent = 32
)

type login struct {
	TDSVersion     uint32
	PacketSize     uint32
	ClientProgVer  uint32
	ClientPID      uint32
	ConnectionID   uint32
	OptionFlags1   uint8
	OptionFlags2   uint8
	TypeFlags      uint8
	OptionFlags3   uint8
	ClientTimeZone int32
	ClientLCID     uint32
	HostName       string
	UserName       string
	Password       string
	AppName        string
	ServerName     string
	CtlIntName     string
	Language       string
	Database       string
	ClientID       [6]byte
	SSPI           []byte
	AtchDBFile     string
	ChangePassword string
	FeatureExt     featureExts
}

type featureExts struct {
	features map[byte]featureExt
}

type featureExt interface {
	featureID() byte
	toBytes() []byte
}

func (e *featureExts) Add(f featureExt) error {
	if f == nil {
		return nil
	}
	id := f.featureID()
	if _, exists := e.features[id]; exists {
		f := "login error: Feature with ID '%v' is already present in FeatureExt block"
		return fmt.Errorf(f, id)
	}
	if e.features == nil {
		e.features = make(map[byte]featureExt)
	}
	e.features[id] = f
	return nil
}

func (e featureExts) toBytes() []byte {
	if len(e.features) == 0 {
		return nil
	}
	var d []byte
	for featureID, f := range e.features {
		featureData := f.toBytes()

		hdr := make([]byte, 5)
		hdr[0] = featureID                                               // FedAuth feature extension BYTE
		binary.LittleEndian.PutUint32(hdr[1:], uint32(len(featureData))) // FeatureDataLen DWORD
		d = append(d, hdr...)

		d = append(d, featureData...) // FeatureData *BYTE
	}
	if d != nil {
		d = append(d, 0xff) // Terminator
	}
	return d
}

// featureExtFedAuth tracks federated authentication state before and during login
type featureExtFedAuth struct {
	// FedAuthLibrary is populated by the federated authentication provider.
	FedAuthLibrary int

	// ADALWorkflow is populated by the federated authentication provider.
	ADALWorkflow byte

	// FedAuthEcho is populated from the prelogin response
	FedAuthEcho bool

	// FedAuthToken is populated during login with the value from the provider.
	FedAuthToken string

	// Nonce is populated during login with the value from the provider.
	Nonce []byte

	// Signature is populated during login with the value from the server.
	Signature []byte
}

func (e *featureExtFedAuth) featureID() byte {
	return featExtFEDAUTH
}

func (e *featureExtFedAuth) toBytes() []byte {
	if e == nil {
		return nil
	}

	options := byte(e.FedAuthLibrary) << 1
	if e.FedAuthEcho {
		options |= 1 // fFedAuthEcho
	}

	// Feature extension format depends on the federated auth library.
	// Options are described at
	// https://docs.microsoft.com/en-us/openspecs/windows_protocols/ms-tds/773a62b6-ee89-4c02-9e5e-344882630aac
	var d []byte

	switch e.FedAuthLibrary {
	case FedAuthLibrarySecurityToken:
		d = make([]byte, 5)
		d[0] = options

		// looks like string in
		// https://docs.microsoft.com/en-us/openspecs/windows_protocols/ms-tds/f88b63bb-b479-49e1-a87b-deda521da508
		tokenBytes := str2ucs2(e.FedAuthToken)
		binary.LittleEndian.PutUint32(d[1:], uint32(len(tokenBytes))) // Should be a signed int32, but since the length is relatively small, this should work
		d = append(d, tokenBytes...)

		if len(e.Nonce) == 32 {
			d = append(d, e.Nonce...)
		}

	case FedAuthLibraryADAL:
		d = []byte{options, e.ADALWorkflow}
	}

	return d
}

type loginHeader struct {
	Length               uint32
	TDSVersion           uint32
	PacketSize           uint32
	ClientProgVer        uint32
	ClientPID            uint32
	ConnectionID         uint32
	OptionFlags1         uint8
	OptionFlags2         uint8
	TypeFlags            uint8
	OptionFlags3         uint8
	ClientTimeZone       int32
	ClientLCID           uint32
	HostNameOffset       uint16
	HostNameLength       uint16
	UserNameOffset       uint16
	UserNameLength       uint16
	PasswordOffset       uint16
	PasswordLength       uint16
	AppNameOffset        uint16
	AppNameLength        uint16
	ServerNameOffset     uint16
	ServerNameLength     uint16
	ExtensionOffset      uint16
	ExtensionLength      uint16
	CtlIntNameOffset     uint16
	CtlIntNameLength     uint16
	LanguageOffset       uint16
	LanguageLength       uint16
	DatabaseOffset       uint16
	DatabaseLength       uint16
	ClientID             [6]byte
	SSPIOffset           uint16
	SSPILength           uint16
	AtchDBFileOffset     uint16
	AtchDBFileLength     uint16
	ChangePasswordOffset uint16
	ChangePasswordLength uint16
	SSPILongLength       uint32
}

// convert Go string to UTF-16 encoded []byte (littleEndian)
// done manually rather than using bytes and binary packages
// for performance reasons
func str2ucs2(s string) []byte {
	res := utf16.Encode([]rune(s))
	ucs2 := make([]byte, 2*len(res))
	for i := 0; i < len(res); i++ {
		ucs2[2*i] = byte(res[i])
		ucs2[2*i+1] = byte(res[i] >> 8)
	}
	return ucs2
}

const (
	mask64 uint64 = 0xFF80FF80FF80FF80
	mask32 uint32 = 0xFF80FF80
	mask16 uint16 = 0xFF80
)

func manglePassword(password string) []byte {
	var ucs2password []byte = str2ucs2(password)
	for i, ch := range ucs2password {
		ucs2password[i] = ((ch<<4)&0xff | (ch >> 4)) ^ 0xA5
	}
	return ucs2password
}

// http://msdn.microsoft.com/en-us/library/dd304019.aspx
func sendLogin(w *tdsBuffer, login *login) error {
	w.BeginPacket(packLogin7, false)
	hostname := str2ucs2(login.HostName)
	username := str2ucs2(login.UserName)
	password := manglePassword(login.Password)
	appname := str2ucs2(login.AppName)
	servername := str2ucs2(login.ServerName)
	ctlintname := str2ucs2(login.CtlIntName)
	language := str2ucs2(login.Language)
	database := str2ucs2(login.Database)
	atchdbfile := str2ucs2(login.AtchDBFile)
	changepassword := manglePassword(login.ChangePassword)
	featureExt := login.FeatureExt.toBytes()

	hdr := loginHeader{
		TDSVersion:           login.TDSVersion,
		PacketSize:           login.PacketSize,
		ClientProgVer:        login.ClientProgVer,
		ClientPID:            login.ClientPID,
		ConnectionID:         login.ConnectionID,
		OptionFlags1:         login.OptionFlags1,
		OptionFlags2:         login.OptionFlags2,
		TypeFlags:            login.TypeFlags,
		OptionFlags3:         login.OptionFlags3,
		ClientTimeZone:       login.ClientTimeZone,
		ClientLCID:           login.ClientLCID,
		HostNameLength:       uint16(utf8.RuneCountInString(login.HostName)),
		UserNameLength:       uint16(utf8.RuneCountInString(login.UserName)),
		PasswordLength:       uint16(utf8.RuneCountInString(login.Password)),
		AppNameLength:        uint16(utf8.RuneCountInString(login.AppName)),
		ServerNameLength:     uint16(utf8.RuneCountInString(login.ServerName)),
		CtlIntNameLength:     uint16(utf8.RuneCountInString(login.CtlIntName)),
		LanguageLength:       uint16(utf8.RuneCountInString(login.Language)),
		DatabaseLength:       uint16(utf8.RuneCountInString(login.Database)),
		ClientID:             login.ClientID,
		SSPILength:           uint16(len(login.SSPI)),
		AtchDBFileLength:     uint16(utf8.RuneCountInString(login.AtchDBFile)),
		ChangePasswordLength: uint16(utf8.RuneCountInString(login.ChangePassword)),
	}
	offset := uint16(binary.Size(hdr))
	hdr.HostNameOffset = offset
	offset += uint16(len(hostname))
	hdr.UserNameOffset = offset
	offset += uint16(len(username))
	hdr.PasswordOffset = offset
	offset += uint16(len(password))
	hdr.AppNameOffset = offset
	offset += uint16(len(appname))
	hdr.ServerNameOffset = offset
	offset += uint16(len(servername))
	hdr.CtlIntNameOffset = offset
	offset += uint16(len(ctlintname))
	hdr.LanguageOffset = offset
	offset += uint16(len(language))
	hdr.DatabaseOffset = offset
	offset += uint16(len(database))
	hdr.SSPIOffset = offset
	offset += uint16(len(login.SSPI))
	hdr.AtchDBFileOffset = offset
	offset += uint16(len(atchdbfile))
	hdr.ChangePasswordOffset = offset
	offset += uint16(len(changepassword))

	featureExtOffset := uint32(0)
	featureExtLen := len(featureExt)
	if featureExtLen > 0 {
		hdr.OptionFlags3 |= fExtension
		hdr.ExtensionOffset = offset
		hdr.ExtensionLength = 4
		offset += hdr.ExtensionLength // DWORD
		featureExtOffset = uint32(offset)
	}
	if len(changepassword) > 0 {
		hdr.OptionFlags3 |= fChangePassword
	}
	hdr.Length = uint32(offset) + uint32(featureExtLen)

	var err error
	err = binary.Write(w, binary.LittleEndian, &hdr)
	if err != nil {
		return err
	}
	_, err = w.Write(hostname)
	if err != nil {
		return err
	}
	_, err = w.Write(username)
	if err != nil {
		return err
	}
	_, err = w.Write(password)
	if err != nil {
		return err
	}
	_, err = w.Write(appname)
	if err != nil {
		return err
	}
	_, err = w.Write(servername)
	if err != nil {
		return err
	}
	_, err = w.Write(ctlintname)
	if err != nil {
		return err
	}
	_, err = w.Write(language)
	if err != nil {
		return err
	}
	_, err = w.Write(database)
	if err != nil {
		return err
	}
	_, err = w.Write(login.SSPI)
	if err != nil {
		return err
	}
	_, err = w.Write(atchdbfile)
	if err != nil {
		return err
	}
	_, err = w.Write(changepassword)
	if err != nil {
		return err
	}
	if featureExtOffset > 0 {
		err = binary.Write(w, binary.LittleEndian, featureExtOffset)
		if err != nil {
			return err
		}
		_, err = w.Write(featureExt)
		if err != nil {
			return err
		}
	}
	return w.FinishPacket()
}

// https://docs.microsoft.com/en-us/openspecs/windows_protocols/ms-tds/827d9632-2957-4d54-b9ea-384530ae79d0
func sendFedAuthInfo(w *tdsBuffer, fedAuth *featureExtFedAuth) (err error) {
	fedauthtoken := str2ucs2(fedAuth.FedAuthToken)
	tokenlen := len(fedauthtoken)
	datalen := 4 + tokenlen + len(fedAuth.Nonce)

	w.BeginPacket(packFedAuthToken, false)
	err = binary.Write(w, binary.LittleEndian, uint32(datalen))
	if err != nil {
		return
	}

	err = binary.Write(w, binary.LittleEndian, uint32(tokenlen))
	if err != nil {
		return
	}

	_, err = w.Write(fedauthtoken)
	if err != nil {
		return
	}

	_, err = w.Write(fedAuth.Nonce)
	if err != nil {
		return
	}

	return w.FinishPacket()
}

func readUcs2(r io.Reader, numchars int) (res string, err error) {
	buf := make([]byte, numchars*2)
	_, err = io.ReadFull(r, buf)
	if err != nil {
		return "", err
	}
	return ucs22str(buf)
}

func readUsVarChar(r io.Reader) (res string, err error) {
	numchars, err := readUshort(r)
	if err != nil {
		return
	}
	return readUcs2(r, int(numchars))
}

func writeUsVarChar(w io.Writer, s string) (err error) {
	buf := str2ucs2(s)
	var numchars int = len(buf) / 2
	if numchars > 0xffff {
		panic("invalid size for US_VARCHAR")
	}
	err = binary.Write(w, binary.LittleEndian, uint16(numchars))
	if err != nil {
		return
	}
	_, err = w.Write(buf)
	return
}

func readBVarChar(r io.Reader) (string, error) {
	numchars, err := readByte(r)
	if err != nil {
		return "", err
	}

	// A zero length could be returned, return an empty string
	if numchars == 0 {
		return "", nil
	}
	return readUcs2(r, int(numchars))
}

func writeBVarChar(w io.Writer, s string) (err error) {
	buf := str2ucs2(s)
	var numchars int = len(buf) / 2
	if numchars > 0xff {
		panic("invalid size for B_VARCHAR")
	}
	err = binary.Write(w, binary.LittleEndian, uint8(numchars))
	if err != nil {
		return
	}
	_, err = w.Write(buf)
	return
}

func readBVarByte(r io.Reader) (res []byte, err error) {
	length, err := readByte(r)
	if err != nil {
		return
	}
	res = make([]byte, length)
	_, err = io.ReadFull(r, res)
	return
}

func readUshort(r io.Reader) (res uint16, err error) {
	err = binary.Read(r, binary.LittleEndian, &res)
	return
}

func readByte(r io.Reader) (res byte, err error) {
	var b [1]byte
	_, err = r.Read(b[:])
	res = b[0]
	return
}

// Packet Data Stream Headers
// http://msdn.microsoft.com/en-us/library/dd304953.aspx
type headerStruct struct {
	hdrtype uint16
	data    []byte
}

const (
	dataStmHdrQueryNotif    = 1 // query notifications
	dataStmHdrTransDescr    = 2 // MARS transaction descriptor (required)
	dataStmHdrTraceActivity = 3
)

// Query Notifications Header
// http://msdn.microsoft.com/en-us/library/dd304949.aspx
type queryNotifHdr struct {
	notifyId      string
	ssbDeployment string
	notifyTimeout uint32
}

func (hdr queryNotifHdr) pack() (res []byte) {
	notifyId := str2ucs2(hdr.notifyId)
	ssbDeployment := str2ucs2(hdr.ssbDeployment)

	res = make([]byte, 2+len(notifyId)+2+len(ssbDeployment)+4)
	b := res

	binary.LittleEndian.PutUint16(b, uint16(len(notifyId)))
	b = b[2:]
	copy(b, notifyId)
	b = b[len(notifyId):]

	binary.LittleEndian.PutUint16(b, uint16(len(ssbDeployment)))
	b = b[2:]
	copy(b, ssbDeployment)
	b = b[len(ssbDeployment):]

	binary.LittleEndian.PutUint32(b, hdr.notifyTimeout)

	return res
}

// MARS Transaction Descriptor Header
// http://msdn.microsoft.com/en-us/library/dd340515.aspx
type transDescrHdr struct {
	transDescr        uint64 // transaction descriptor returned from ENVCHANGE
	outstandingReqCnt uint32 // outstanding request count
}

func (hdr transDescrHdr) pack() (res []byte) {
	res = make([]byte, 8+4)
	binary.LittleEndian.PutUint64(res, hdr.transDescr)
	binary.LittleEndian.PutUint32(res[8:], hdr.outstandingReqCnt)
	return res
}

func writeAllHeaders(w io.Writer, headers []headerStruct) (err error) {
	// Calculating total length.
	var totallen uint32 = 4
	for _, hdr := range headers {
		totallen += 4 + 2 + uint32(len(hdr.data))
	}
	// writing
	err = binary.Write(w, binary.LittleEndian, totallen)
	if err != nil {
		return err
	}
	for _, hdr := range headers {
		var headerlen uint32 = 4 + 2 + uint32(len(hdr.data))
		err = binary.Write(w, binary.LittleEndian, headerlen)
		if err != nil {
			return err
		}
		err = binary.Write(w, binary.LittleEndian, hdr.hdrtype)
		if err != nil {
			return err
		}
		_, err = w.Write(hdr.data)
		if err != nil {
			return err
		}
	}
	return nil
}

func sendSqlBatch72(buf *tdsBuffer, sqltext string, headers []headerStruct, resetSession bool) (err error) {
	buf.BeginPacket(packSQLBatch, resetSession)

	if err = writeAllHeaders(buf, headers); err != nil {
		return
	}

	_, err = buf.Write(str2ucs2(sqltext))
	if err != nil {
		return
	}
	return buf.FinishPacket()
}

// 2.2.1.7 Attention: https://msdn.microsoft.com/en-us/library/dd341449.aspx
// 4.19.2 Out-of-Band Attention Signal: https://msdn.microsoft.com/en-us/library/dd305167.aspx
func sendAttention(buf *tdsBuffer) error {
	buf.BeginPacket(packAttention, false)
	return buf.FinishPacket()
}

// Makes an attempt to connect with each available protocol, in order, until one succeeds or the timeout elapses
func dialConnection(ctx context.Context, c *Connector, p *msdsn.Config, logger ContextLogger) (conn net.Conn, err error) {
	var instances msdsn.BrowserData
	for _, protocol := range p.Protocols {
		dialer := msdsn.ProtocolDialers[protocol]
		if dialer.CallBrowser(p) {
			if instances == nil {
				d := c.getDialer(p)
				instances, err = getInstances(ctx, d, p.Host, p.BrowserMessage, p.Instance)
				if err != nil && logger != nil && uint64(p.LogFlags)&logErrors != 0 {
					e := fmt.Sprintf("unable to get instances from Sql Server Browser on host %v: %v", p.Host, err.Error())
					logger.Log(ctx, msdsn.Log(logErrors), e)
				}
			}
			err = dialer.ParseBrowserData(instances, p)
			if err != nil {
				if logger != nil && uint64(p.LogFlags)&logErrors != 0 {
					logger.Log(ctx, msdsn.Log(logErrors), "Skipping protocol "+protocol+". Error:"+err.Error())
				}
				continue
			}
		}
		sqlDialer, ok := dialer.(MssqlProtocolDialer)
		if logger != nil && uint64(p.LogFlags)&logDebug != 0 {
			logger.Log(ctx, msdsn.LogDebug, "Dialing with protocol "+protocol)
		}
		if !ok {
			conn, err = dialer.DialConnection(ctx, p)
		} else {
			conn, err = sqlDialer.DialSqlConnection(ctx, c, p)
		}
		if err != nil && logger != nil && uint64(p.LogFlags)&logErrors != 0 {
			logger.Log(ctx, msdsn.LogErrors, "Unable to connect with protocol "+protocol+":"+err.Error())
		}
		if conn != nil {
			if logger != nil && uint64(p.LogFlags)&logDebug != 0 {
				logger.Log(ctx, msdsn.LogDebug, "Returning connection from protocol "+protocol)
			}
			return
		}
	}
	return
}

func preparePreloginFields(p msdsn.Config, fe *featureExtFedAuth) map[uint8][]byte {
	instance_buf := []byte(p.Instance)
	instance_buf = append(instance_buf, 0) // zero terminate instance name

	var encrypt byte
	switch p.Encryption {
	default:
		panic(fmt.Errorf("Unsupported Encryption Config %v", p.Encryption))
	case msdsn.EncryptionDisabled:
		encrypt = encryptNotSup
	case msdsn.EncryptionRequired:
		encrypt = encryptOn
	case msdsn.EncryptionOff:
		encrypt = encryptOff
	case msdsn.EncryptionStrict:
		encrypt = encryptStrict
	}
	v := getDriverVersion(driverVersion)
	fields := map[uint8][]byte{
		// 4 bytes for version and 2 bytes for minor version
		preloginVERSION:    {byte(v), byte(v >> 8), byte(v >> 16), byte(v >> 24), 0, 0},
		preloginENCRYPTION: {encrypt},
		preloginINSTOPT:    instance_buf,
		preloginTHREADID:   {0, 0, 0, 0},
		preloginMARS:       {0}, // MARS disabled
	}

	if fe.FedAuthLibrary != FedAuthLibraryReserved {
		fields[preloginFEDAUTHREQUIRED] = []byte{1}
	}

	return fields
}

func interpretPreloginResponse(p msdsn.Config, fe *featureExtFedAuth, fields map[uint8][]byte) (encrypt byte, err error) {
	// If the server returns the preloginFEDAUTHREQUIRED field, then federated authentication
	// is supported. The actual value may be 0 or 1, where 0 means either SSPI or federated
	// authentication is allowed, while 1 means only federated authentication is allowed.
	if fedAuthSupport, ok := fields[preloginFEDAUTHREQUIRED]; ok {
		if len(fedAuthSupport) != 1 {
			return 0, fmt.Errorf("federated authentication flag length should be 1: is %d", len(fedAuthSupport))
		}

		// We need to be able to echo the value back to the server
		fe.FedAuthEcho = fedAuthSupport[0] != 0
	} else if fe.FedAuthLibrary != FedAuthLibraryReserved && fe.ADALWorkflow > 0 {
		return 0, fmt.Errorf("federated authentication is not supported by the server")
	}

	encryptBytes, ok := fields[preloginENCRYPTION]
	if !ok {
		return 0, fmt.Errorf("encrypt negotiation failed")
	}
	encrypt = encryptBytes[0]
	if p.Encryption == msdsn.EncryptionRequired && (encrypt == encryptNotSup || encrypt == encryptOff) {
		return 0, fmt.Errorf("server does not support encryption")
	}

	return
}

func prepareLogin(ctx context.Context, c *Connector, p msdsn.Config, logger ContextLogger, auth integratedauth.IntegratedAuthenticator, fe *featureExtFedAuth, packetSize uint32) (l *login, err error) {
	var TDSVersion uint32
	if p.Encryption == msdsn.EncryptionStrict {
		TDSVersion = verTDS80
	} else {
		TDSVersion = verTDS74
	}
	var typeFlags uint8
	if p.ReadOnlyIntent {
		typeFlags |= fReadOnlyIntent
	}
	// We need to include Instance in ServerName field of LOGIN7 record
	var serverName string
	if len(p.Instance) > 0 {
		serverName = p.Host + "\\" + p.Instance
	} else {
		serverName = p.Host
	}
	l = &login{
<<<<<<< HEAD
		TDSVersion:    TDSVersion,
		PacketSize:    packetSize,
		Database:      p.Database,
		OptionFlags2:  fODBC, // to get unlimited TEXTSIZE
		OptionFlags1:  fUseDB | fSetLang,
		HostName:      p.Workstation,
		ServerName:    serverName,
		AppName:       p.AppName,
		TypeFlags:     typeFlags,
		CtlIntName:    "go-mssqldb",
		ClientProgVer: getDriverVersion(driverVersion),
=======
		TDSVersion:     verTDS74,
		PacketSize:     packetSize,
		Database:       p.Database,
		OptionFlags2:   fODBC, // to get unlimited TEXTSIZE
		OptionFlags1:   fUseDB | fSetLang,
		HostName:       p.Workstation,
		ServerName:     serverName,
		AppName:        p.AppName,
		TypeFlags:      typeFlags,
		CtlIntName:     "go-mssqldb",
		ClientProgVer:  getDriverVersion(driverVersion),
		ChangePassword: p.ChangePassword,
>>>>>>> 6b695606
	}
	if p.ColumnEncryption {
		_ = l.FeatureExt.Add(&featureExtColumnEncryption{})
	}
	switch {
	case fe.FedAuthLibrary == FedAuthLibrarySecurityToken:
		if uint64(p.LogFlags)&logDebug != 0 {
			logger.Log(ctx, msdsn.LogDebug, "Starting federated authentication using security token")
		}

		fe.FedAuthToken, err = c.securityTokenProvider(ctx)
		if err != nil {
			if uint64(p.LogFlags)&logDebug != 0 {
				logger.Log(ctx, msdsn.LogDebug, fmt.Sprintf("Failed to retrieve service principal token for federated authentication security token library: %v", err))
			}
			return nil, err
		}

		_ = l.FeatureExt.Add(fe)

	case fe.FedAuthLibrary == FedAuthLibraryADAL:
		if uint64(p.LogFlags)&logDebug != 0 {
			logger.Log(ctx, msdsn.LogDebug, "Starting federated authentication using ADAL")
		}

		_ = l.FeatureExt.Add(fe)

	case auth != nil:
		if uint64(p.LogFlags)&logDebug != 0 {
			logger.Log(ctx, msdsn.LogDebug, "Starting SSPI login")
		}

		l.SSPI, err = auth.InitialBytes()
		if err != nil {
			return nil, err
		}

		l.OptionFlags2 |= fIntSecurity
		return l, nil

	default:
		// Default to SQL server authentication with user and password
		l.UserName = p.User
		l.Password = p.Password
	}

	return l, nil
}

func getTLSConn(conn *timeoutConn, p msdsn.Config) (tlsConn *tls.Conn, err error) {
	var config *tls.Config
	if pc := p.TLSConfig; pc != nil {
		config = pc
	}
	if config == nil {
		config, err = msdsn.SetupTLS("", false, p.Host, "")
		if err != nil {
			return nil, err
		}
	}
	//Set ALPN Sequence
	config.NextProtos = []string{"tds/8.0"}
	tlsConn = tls.Client(conn.c, config)
	err = tlsConn.Handshake()
	if err != nil {
		return nil, fmt.Errorf("TLS Handshake failed: %v", err)
	}
	return tlsConn, nil
}

func connect(ctx context.Context, c *Connector, logger ContextLogger, p msdsn.Config) (res *tdsSession, err error) {

	// if instance is specified use instance resolution service
	if len(p.Instance) > 0 && p.Port != 0 && uint64(p.LogFlags)&logDebug != 0 {
		// both instance name and port specified
		// when port is specified instance name is not used
		// you should not provide instance name when you provide port
		logger.Log(ctx, msdsn.LogDebug, "WARN: You specified both instance name and port in the connection string, port will be used and instance name will be ignored")
	}

	packetSize := p.PacketSize
	if packetSize == 0 {
		packetSize = defaultPacketSize
	}
	// Ensure packet size falls within the TDS protocol range of 512 to 32767 bytes
	// NOTE: Encrypted connections have a maximum size of 16383 bytes.  If you request
	// a higher packet size, the server will respond with an ENVCHANGE request to
	// alter the packet size to 16383 bytes.
	if packetSize < 512 {
		packetSize = 512
	} else if packetSize > 32767 {
		packetSize = 32767
	}

initiate_connection:
	dialCtx := ctx
	if p.DialTimeout >= 0 {
		dt := p.DialTimeout
		if dt == 0 {
			dt = time.Duration(15*len(p.Protocols)) * time.Second
		}
		var cancel func()
		dialCtx, cancel = context.WithTimeout(ctx, dt)
		defer cancel()
	}
	conn, err := dialConnection(dialCtx, c, &p, logger)
	if err != nil {
		return nil, err
	}

	toconn := newTimeoutConn(conn, p.ConnTimeout)
	outbuf := newTdsBuffer(packetSize, toconn)

	if p.Encryption == msdsn.EncryptionStrict {
		outbuf.transport, err = getTLSConn(toconn, p)
		if err != nil {
			return nil, err
		}
	}
	sess := tdsSession{
		buf:        outbuf,
		logger:     logger,
		logFlags:   uint64(p.LogFlags),
		aeSettings: &alwaysEncryptedSettings{keyProviders: aecmk.GetGlobalCekProviders()},
	}

	for i, p := range c.keyProviders {
		sess.aeSettings.keyProviders[i] = p
	}
	fedAuth := &featureExtFedAuth{
		FedAuthLibrary: FedAuthLibraryReserved,
	}
	if c.fedAuthRequired {
		fedAuth.FedAuthLibrary = c.fedAuthLibrary
		fedAuth.ADALWorkflow = c.fedAuthADALWorkflow
	}

	fields := preparePreloginFields(p, fedAuth)

	err = writePrelogin(packPrelogin, outbuf, fields)
	if err != nil {
		return nil, err
	}

	fields, err = readPrelogin(outbuf)
	if err != nil {
		return nil, err
	}

	encrypt, err := interpretPreloginResponse(p, fedAuth, fields)
	if err != nil {
		return nil, err
	}

	if p.Encryption != msdsn.EncryptionStrict {
		if encrypt != encryptNotSup {
			var config *tls.Config
			if pc := p.TLSConfig; pc != nil {
				config = pc
				if config.DynamicRecordSizingDisabled == false {
					config = config.Clone()

					// fix for https://github.com/microsoft/go-mssqldb/issues/166
					// Go implementation of TLS payload size heuristic algorithm splits single TDS package to multiple TCP segments,
					// while SQL Server seems to expect one TCP segment per encrypted TDS package.
					// Setting DynamicRecordSizingDisabled to true disables that algorithm and uses 16384 bytes per TLS package
					config.DynamicRecordSizingDisabled = true
				}
			}
			if config == nil {
				config, err = msdsn.SetupTLS("", false, p.Host, "")
				if err != nil {
					return nil, err
				}

			}

			// setting up connection handler which will allow wrapping of TLS handshake packets inside TDS stream
			handshakeConn := tlsHandshakeConn{buf: outbuf}
			passthrough := passthroughConn{c: &handshakeConn}
			tlsConn := tls.Client(&passthrough, config)
			err = tlsConn.Handshake()
			passthrough.c = toconn
			outbuf.transport = tlsConn
			if err != nil {
				return nil, fmt.Errorf("TLS Handshake failed: %v", err)
			}
			if encrypt == encryptOff {
				outbuf.afterFirst = func() {
					outbuf.transport = toconn
				}
			}
		}

	} //p.Encryption != msdsn.EncryptionStrict

	auth, err := integratedauth.GetIntegratedAuthenticator(p)
	if err != nil {
		if uint64(p.LogFlags)&logDebug != 0 {
			logger.Log(ctx, msdsn.LogDebug, fmt.Sprintf("Error while creating integrated authenticator: %v", err))
		}

		return nil, err
	}

	if auth != nil {
		defer auth.Free()
	}

	login, err := prepareLogin(ctx, c, p, logger, auth, fedAuth, uint32(outbuf.PackageSize()))
	if err != nil {
		return nil, err
	}

	err = sendLogin(outbuf, login)
	if err != nil {
		return nil, err
	}

	// Loop until a packet containing a login acknowledgement is received.
	// SSPI and federated authentication scenarios may require multiple
	// packet exchanges to complete the login sequence.
	for loginAck := false; !loginAck; {
		reader := startReading(&sess, ctx, outputs{})
		// don't send attention or wait for cancel confirmation during login
		reader.noAttn = true

		for {
			tok, err := reader.nextToken()
			if err != nil {
				return nil, err
			}

			if tok == nil {
				break
			}

			switch token := tok.(type) {
			case sspiMsg:
				sspi_msg, err := auth.NextBytes(token)
				if err != nil {
					return nil, err
				}
				if len(sspi_msg) > 0 {
					outbuf.BeginPacket(packSSPIMessage, false)
					_, err = outbuf.Write(sspi_msg)
					if err != nil {
						return nil, err
					}
					err = outbuf.FinishPacket()
					if err != nil {
						return nil, err
					}
					sspi_msg = nil
				}
			// TODO: for Live ID authentication it may be necessary to
			// compare fedAuth.Nonce == token.Nonce and keep track of signature
			//case fedAuthAckStruct:
			//fedAuth.Signature = token.Signature
			case fedAuthInfoStruct:
				// For ADAL workflows this contains the STS URL and server SPN.
				// If received outside of an ADAL workflow, ignore.
				if c == nil || c.adalTokenProvider == nil {
					continue
				}

				// Request the AD token given the server SPN and STS URL
				fedAuth.FedAuthToken, err = c.adalTokenProvider(ctx, token.ServerSPN, token.STSURL)
				if err != nil {
					return nil, err
				}

				// Now need to send the token as a FEDINFO packet
				err = sendFedAuthInfo(outbuf, fedAuth)
				if err != nil {
					return nil, err
				}
			case loginAckStruct:
				sess.loginAck = token
				loginAck = true
			case featureExtAck:
				for _, v := range token {
					switch v := v.(type) {
					case colAckStruct:
						if v.Version <= 2 && v.Version > 0 {
							sess.alwaysEncrypted = true
							if len(v.EnclaveType) > 0 {
								sess.aeSettings.enclaveType = string(v.EnclaveType)
							}
						}
					}
				}
			case doneStruct:
				if token.isError() {
					tokenErr := token.getError()
					tokenErr.Message = "login error: " + tokenErr.Message
					return nil, tokenErr
				}
			case error:
				return nil, fmt.Errorf("login error: %s", token.Error())
			}
		}
	}

	if sess.routedServer != "" {
		toconn.Close()
		// Need to handle case when routedServer is in "host\instance" format.
		routedParts := strings.SplitN(sess.routedServer, "\\", 2)
		p.Host = routedParts[0]
		if len(routedParts) == 2 {
			p.Instance = routedParts[1]
		}
		p.Port = uint64(sess.routedPort)
		if !p.HostInCertificateProvided && p.TLSConfig != nil {
			p.TLSConfig = p.TLSConfig.Clone()
			p.TLSConfig.ServerName = p.Host
		}
		goto initiate_connection
	}
	return &sess, nil
}

type featureExtColumnEncryption struct {
}

func (f *featureExtColumnEncryption) featureID() byte {
	return featExtCOLUMNENCRYPTION
}

func (f *featureExtColumnEncryption) toBytes() []byte {
	/*
		1 = The client supports column encryption without enclave computations.
		2 = The client SHOULD<25> support column encryption when encrypted data require enclave computations.
		3 = The client SHOULD<26> support column encryption when encrypted data require enclave computations
		with the additional ability to cache column encryption keys that are to be sent to the enclave
		and the ability to retry queries when the keys sent by the client do not match what is needed for the query to run.
	*/
	return []byte{0x01}
}<|MERGE_RESOLUTION|>--- conflicted
+++ resolved
@@ -1072,20 +1072,7 @@
 		serverName = p.Host
 	}
 	l = &login{
-<<<<<<< HEAD
-		TDSVersion:    TDSVersion,
-		PacketSize:    packetSize,
-		Database:      p.Database,
-		OptionFlags2:  fODBC, // to get unlimited TEXTSIZE
-		OptionFlags1:  fUseDB | fSetLang,
-		HostName:      p.Workstation,
-		ServerName:    serverName,
-		AppName:       p.AppName,
-		TypeFlags:     typeFlags,
-		CtlIntName:    "go-mssqldb",
-		ClientProgVer: getDriverVersion(driverVersion),
-=======
-		TDSVersion:     verTDS74,
+		TDSVersion:     TDSVersion,
 		PacketSize:     packetSize,
 		Database:       p.Database,
 		OptionFlags2:   fODBC, // to get unlimited TEXTSIZE
@@ -1097,7 +1084,6 @@
 		CtlIntName:     "go-mssqldb",
 		ClientProgVer:  getDriverVersion(driverVersion),
 		ChangePassword: p.ChangePassword,
->>>>>>> 6b695606
 	}
 	if p.ColumnEncryption {
 		_ = l.FeatureExt.Add(&featureExtColumnEncryption{})
