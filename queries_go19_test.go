--- conflicted
+++ resolved
@@ -1126,19 +1126,12 @@
 	active := true
 
 	msgs := []interface{}{
-<<<<<<< HEAD
-		sqlexp.MsgNotice{Message: "msg1"},
+		sqlexp.MsgNotice{Message: Error{Message: "msg1"}},
 		sqlexp.MsgNextResultSet{},
 		sqlexp.MsgNext{},
 		sqlexp.MsgRowsAffected{Count: 1},
 		sqlexp.MsgNextResultSet{},
-		sqlexp.MsgNotice{Message: "msg2"},
-=======
-		sqlexp.MsgNotice{Message: Error{Message: "msg1"}},
-		sqlexp.MsgNext{},
-		sqlexp.MsgRowsAffected{Count: 1},
 		sqlexp.MsgNotice{Message: Error{Message: "msg2"}},
->>>>>>> 1598eaf6
 		sqlexp.MsgNextResultSet{},
 		sqlexp.MsgNextResultSet{},
 	}
