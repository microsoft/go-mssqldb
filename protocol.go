package mssql

import (
	"context"
	"fmt"
	"net"
	"os"
	"strconv"
	"strings"

	"github.com/microsoft/go-mssqldb/msdsn"
)

type MssqlProtocolDialer interface {
	// DialSqlConnection creates a net.Conn from a Connector based on the Config
	DialSqlConnection(ctx context.Context, c *Connector, p *msdsn.Config) (conn net.Conn, err error)
}

type tcpDialer struct{}

func (t tcpDialer) ParseBrowserData(data msdsn.BrowserData, p *msdsn.Config) error {
	// If instance is specified, but no port, check SQL Server Browser
	// for the instance and discover its port.
	ok := len(data) > 0
	strport := ""
	inst := ""
	if ok {
		p.Instance = strings.ToUpper(p.Instance)
		instanceName := stringForInstanceNameComparison(p.Instance)
		for _, i := range data {
			inst, ok = i["InstanceName"]
			if ok && stringForInstanceNameComparison(inst) == instanceName {
				strport, ok = i["tcp"]
				break
			}
			ok = false
		}
	}
	if !ok {
		f := "no instance matching '%v' returned from host '%v'"
		return fmt.Errorf(f, p.Instance, p.Host)
	}
	port, err := strconv.ParseUint(strport, 0, 16)
	if err != nil {
		f := "invalid tcp port returned from Sql Server Browser '%v': %v"
		return fmt.Errorf(f, strport, err.Error())
	}
	p.Port = port
	return nil
}

// SQL returns ASCII encoded instance names with \x## escaped UTF16 code points.
// We use QuoteToASCII to normalize strings like TJUTVÅ
// SQL returns 0xc5 as the byte value for Å while the UTF8 bytes in a Go string are [195 133]
// QuoteToASCII returns "TJUTV\u00c5" for both
func stringForInstanceNameComparison(inst string) (instanceName string) {
	instanceName = strings.Replace(strconv.QuoteToASCII(inst), `\u00`, `\x`, -1)
	instanceName = strings.Replace(instanceName, `\u`, `\x`, -1)
	return
}

func (t tcpDialer) DialConnection(ctx context.Context, p *msdsn.Config) (conn net.Conn, err error) {
	return nil, fmt.Errorf("tcp dialer requires a Connector instance")
}

// SQL Server AlwaysOn Availability Group Listeners are bound by DNS to a
// list of IP addresses.  So if there is more than one, try them all and
// use the first one that allows a connection.
func (t tcpDialer) DialSqlConnection(ctx context.Context, c *Connector, p *msdsn.Config) (conn net.Conn, err error) {
	var ips []net.IP
	ip := net.ParseIP(p.Host)
	if ip == nil {
		// if the custom dialer is a host dialer, the DNS is resolved within the network
		// the dialer is sending the request to, rather than the one the driver is running on
		d := c.getDialer(p)
		if _, ok := d.(HostDialer); ok {
			addr := net.JoinHostPort(p.Host, strconv.Itoa(int(resolveServerPort(p.Port))))
			return d.DialContext(ctx, "tcp", addr)
		}

		ips, err = net.LookupIP(p.Host)
		if err != nil {
			return
		}
	} else {
		ips = []net.IP{ip}
	}
	if len(ips) == 1 || !p.MultiSubnetFailover {
<<<<<<< HEAD
		// Try to connect to IPs sequentially until one is successful per MultiSubnetFailover false rules
		for _, ipaddress := range ips {
			d := c.getDialer(p)
			addr := net.JoinHostPort(ipaddress.String(), strconv.Itoa(int(resolveServerPort(p.Port))))
=======
		// Attempt IPs sequentially when MultiSubnetFailover is false (or we only have one)
		// to avoid triggering a 17830 error on SQL Server from a "fire and forget" pattern
		// caused by connecting and immediately closing without doing any work
		for _, ipaddress := range ips {
			d := c.getDialer(p)
			addr := net.JoinHostPort(ipaddress.String(), strconv.Itoa(int(resolveServerPort(p.Port))))
			fmt.Println(ipaddress.String())
>>>>>>> 8eaca2b5ffe2c6980b56db6989b6aab9f61085e2
			conn, err = d.DialContext(ctx, "tcp", addr)
			if err == nil {
				break
			}
		}
	} else {
		//Try Dials in parallel to avoid waiting for timeouts.
		connChan := make(chan net.Conn, len(ips))
		errChan := make(chan error, len(ips))
		portStr := strconv.Itoa(int(resolveServerPort(p.Port)))
		for _, ip := range ips {
			go func(ip net.IP) {
				d := c.getDialer(p)
				addr := net.JoinHostPort(ip.String(), portStr)
				conn, err := d.DialContext(ctx, "tcp", addr)
				if err == nil {
					connChan <- conn
				} else {
					errChan <- err
				}
			}(ip)
		}
		// Wait for either the *first* successful connection, or all the errors
	wait_loop:
		for i := range ips {
			select {
			case conn = <-connChan:
				// Got a connection to use, close any others
				go func(n int) {
					for i := 0; i < n; i++ {
						select {
						case conn := <-connChan:
							conn.Close()
						case <-errChan:
						}
					}
				}(len(ips) - i - 1)
				// Remove any earlier errors we may have collected
				err = nil
				break wait_loop
			case err = <-errChan:
			}
		}
	}
	// Can't do the usual err != nil check, as it is possible to have gotten an error before a successful connection
	if conn == nil {
		return nil, wrapConnErr(p, err)
	}
	if p.ServerSPN == "" {
		p.ServerSPN = generateSpn(p.Host, instanceOrPort(p.Instance, p.Port))
	}
	p.Port = resolveServerPort(p.Port)
	return conn, err
}

func (t tcpDialer) CallBrowser(p *msdsn.Config) bool {
	return len(p.Instance) > 0 && p.Port == 0
}

func instanceOrPort(instance string, port uint64) string {
	if len(instance) > 0 {
		return instance
	}
	port = resolveServerPort(port)
	return strconv.FormatInt(int64(port), 10)
}

func resolveServerPort(port uint64) uint64 {
	if port == 0 {
		return defaultServerPort
	}

	return port
}

func generateSpn(host string, port string) string {
	ip := net.ParseIP(host)
	if ip != nil && ip.IsLoopback() {
		host, _ = os.Hostname()
	}
	return fmt.Sprintf("MSSQLSvc/%s:%s", host, port)
}<|MERGE_RESOLUTION|>--- conflicted
+++ resolved
@@ -86,20 +86,10 @@
 		ips = []net.IP{ip}
 	}
 	if len(ips) == 1 || !p.MultiSubnetFailover {
-<<<<<<< HEAD
 		// Try to connect to IPs sequentially until one is successful per MultiSubnetFailover false rules
 		for _, ipaddress := range ips {
 			d := c.getDialer(p)
 			addr := net.JoinHostPort(ipaddress.String(), strconv.Itoa(int(resolveServerPort(p.Port))))
-=======
-		// Attempt IPs sequentially when MultiSubnetFailover is false (or we only have one)
-		// to avoid triggering a 17830 error on SQL Server from a "fire and forget" pattern
-		// caused by connecting and immediately closing without doing any work
-		for _, ipaddress := range ips {
-			d := c.getDialer(p)
-			addr := net.JoinHostPort(ipaddress.String(), strconv.Itoa(int(resolveServerPort(p.Port))))
-			fmt.Println(ipaddress.String())
->>>>>>> 8eaca2b5ffe2c6980b56db6989b6aab9f61085e2
 			conn, err = d.DialContext(ctx, "tcp", addr)
 			if err == nil {
 				break
