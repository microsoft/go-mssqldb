package msdsn

import (
	"crypto/tls"
	"encoding/hex"
	"io"
	"os"
	"reflect"
	"testing"
	"time"

	"github.com/stretchr/testify/assert"
)

func TestInvalidConnectionString(t *testing.T) {
	connStrings := []string{
		"log=invalid",
		"port=invalid",
		"packet size=invalid",
		"connection timeout=invalid",
		"dial timeout=invalid",
		"keepalive=invalid",
		"encrypt=invalid",
		"trustservercertificate=invalid",
		"failoverport=invalid",
		"applicationintent=ReadOnly",
		"disableretry=invalid",
		"multisubnetfailover=invalid",
		"timezone=invalid",

		// ODBC mode
		"odbc:password={",
		"odbc:password={somepass",
		"odbc:password={somepass}}",
		"odbc:password={some}pass",
		"odbc:=", // unexpected =
		"odbc: =",
		"odbc:password={some} a",
		"odbc:timezone=invalid",

		// URL mode
		"sqlserver://\x00",
		"sqlserver://host?key=value1&key=value2", // duplicate keys
	}
	for _, connStr := range connStrings {
		_, err := Parse(connStr)
		if err == nil {
			t.Errorf("Connection expected to fail for connection string %s but it didn't", connStr)
			continue
		} else {
			t.Logf("Connection failed for %s as expected with error %v", connStr, err)
		}
	}
}

func TestValidConnectionString(t *testing.T) {
	type testStruct struct {
		connStr string
		check   func(Config) bool
	}
	connStrings := []testStruct{
		{"server=server\\instance;database=testdb;user id=tester;password=pwd", func(p Config) bool {
			return p.Host == "server" && p.Instance == "instance" && p.User == "tester" && p.Password == "pwd"
		}},
		{"server=.", func(p Config) bool { return p.Host == "localhost" && !p.ColumnEncryption }},
		{"server=(local)", func(p Config) bool { return p.Host == "localhost" }},
		{"ServerSPN=serverspn;Workstation ID=workstid", func(p Config) bool { return p.ServerSPN == "serverspn" && p.Workstation == "workstid" }},
		{"failoverpartner=fopartner;failoverport=2000", func(p Config) bool { return p.FailOverPartner == "fopartner" && p.FailOverPort == 2000 }},
		{"app name=appname;applicationintent=ReadOnly;database=testdb", func(p Config) bool { return p.AppName == "appname" && p.ReadOnlyIntent }},
		{"encrypt=disable", func(p Config) bool { return p.Encryption == EncryptionDisabled }},
		{"encrypt=disable;tlsmin=1.1", func(p Config) bool { return p.Encryption == EncryptionDisabled && p.TLSConfig == nil }},
		{"encrypt=true", func(p Config) bool { return p.Encryption == EncryptionRequired && p.TLSConfig.MinVersion == 0 }},
		{"encrypt=mandatory", func(p Config) bool { return p.Encryption == EncryptionRequired && p.TLSConfig.MinVersion == 0 }},
		{"encrypt=true;tlsmin=1.0", func(p Config) bool {
			return p.Encryption == EncryptionRequired && p.TLSConfig.MinVersion == tls.VersionTLS10
		}},
		{"encrypt=false;tlsmin=1.0", func(p Config) bool {
			return p.Encryption == EncryptionOff && p.TLSConfig.MinVersion == tls.VersionTLS10
		}},
		{"encrypt=true;tlsmin=1.1;column encryption setting=enabled", func(p Config) bool {
			return p.Encryption == EncryptionRequired && p.TLSConfig.MinVersion == tls.VersionTLS11 && p.ColumnEncryption
		}},
		{"encrypt=true;tlsmin=1.2", func(p Config) bool {
			return p.Encryption == EncryptionRequired && p.TLSConfig.MinVersion == tls.VersionTLS12
		}},
		{"encrypt=true;tlsmin=1.3", func(p Config) bool {
			return p.Encryption == EncryptionRequired && p.TLSConfig.MinVersion == tls.VersionTLS13
		}},
		{"encrypt=true;tlsmin=1.4", func(p Config) bool {
			return p.Encryption == EncryptionRequired && p.TLSConfig.MinVersion == 0
		}},
		{"encrypt=false", func(p Config) bool { return p.Encryption == EncryptionOff }},
		{"encrypt=optional", func(p Config) bool { return p.Encryption == EncryptionOff }},
		{"encrypt=strict", func(p Config) bool { return p.Encryption == EncryptionStrict }},
		{"connection timeout=3;dial timeout=4;keepalive=5", func(p Config) bool {
			return p.ConnTimeout == 3*time.Second && p.DialTimeout == 4*time.Second && p.KeepAlive == 5*time.Second
		}},
		{"log=63", func(p Config) bool { return p.LogFlags == 63 && p.Port == 0 }},
		{"log=63;port=1000", func(p Config) bool { return p.LogFlags == 63 && p.Port == 1000 }},
		{"log=64", func(p Config) bool { return p.LogFlags == 64 }},
		{"log=64;packet size=0", func(p Config) bool { return p.LogFlags == 64 && p.PacketSize == 512 }},
		{"log=64;packet size=300", func(p Config) bool { return p.LogFlags == 64 && p.PacketSize == 512 }},
		{"log=64;packet size=8192", func(p Config) bool { return p.LogFlags == 64 && p.PacketSize == 8192 }},
		{"log=64;packet size=48000", func(p Config) bool { return p.LogFlags == 64 && p.PacketSize == 32767 }},
		{"disableretry=true", func(p Config) bool { return p.DisableRetry }},
		{"disableretry=false", func(p Config) bool { return !p.DisableRetry }},
		{"disableretry=1", func(p Config) bool { return p.DisableRetry }},
		{"disableretry=0", func(p Config) bool { return !p.DisableRetry }},
		{"", func(p Config) bool { return p.DisableRetry == disableRetryDefault }},
		{"MultiSubnetFailover=true;NoTraceID=true", func(p Config) bool { return p.MultiSubnetFailover && p.NoTraceID }},
		{"MultiSubnetFailover=false", func(p Config) bool { return !p.MultiSubnetFailover }},
<<<<<<< HEAD
		{"timezone=Asia/Shanghai", func(p Config) bool { return p.Encoding.Timezone.String() == "Asia/Shanghai" }},
=======
		{"Pwd=placeholder", func(p Config) bool { return p.Password == "placeholder" }},
>>>>>>> d3c63361
		// those are supported currently, but maybe should not be
		{"someparam", func(p Config) bool { return true }},
		{";;=;", func(p Config) bool { return true }},

		// ODBC mode
		{"odbc:server=somehost;user id=someuser;password=somepass", func(p Config) bool {
			return p.Host == "somehost" && p.User == "someuser" && p.Password == "somepass"
		}},
		{"odbc:server=somehost;user id=someuser;password=some{pass", func(p Config) bool {
			return p.Host == "somehost" && p.User == "someuser" && p.Password == "some{pass"
		}},
		{"odbc:server={somehost};user id={someuser};password={somepass}", func(p Config) bool {
			return p.Host == "somehost" && p.User == "someuser" && p.Password == "somepass"
		}},
		{"odbc:server={somehost};user id={someuser};password={some=pass}", func(p Config) bool {
			return p.Host == "somehost" && p.User == "someuser" && p.Password == "some=pass"
		}},
		{"odbc:server={somehost};user id={someuser};password={some;pass}", func(p Config) bool {
			return p.Host == "somehost" && p.User == "someuser" && p.Password == "some;pass"
		}},
		{"odbc:server={somehost};user id={someuser};password={some{pass}", func(p Config) bool {
			return p.Host == "somehost" && p.User == "someuser" && p.Password == "some{pass"
		}},
		{"odbc:server={somehost};user id={someuser};password={some}}pass}", func(p Config) bool {
			return p.Host == "somehost" && p.User == "someuser" && p.Password == "some}pass"
		}},
		{"odbc:server={somehost};user id={someuser};password={some{}}p=a;ss}", func(p Config) bool {
			return p.Host == "somehost" && p.User == "someuser" && p.Password == "some{}p=a;ss"
		}},
		{"odbc: server = somehost; user id =  someuser ; password = {some pass } ;", func(p Config) bool {
			return p.Host == "somehost" && p.User == "someuser" && p.Password == "some pass "
		}},
		{"odbc:password", func(p Config) bool {
			return p.Password == ""
		}},
		{"odbc:", func(p Config) bool {
			return true
		}},
		{"odbc:password=", func(p Config) bool {
			return p.Password == ""
		}},
		{"odbc:password;", func(p Config) bool {
			return p.Password == ""
		}},
		{"odbc:password=;", func(p Config) bool {
			return p.Password == ""
		}},
		{"odbc:password={value}  ", func(p Config) bool {
			return p.Password == "value"
		}},
		{"odbc:server=somehost;user id=someuser;password=somepass;disableretry=true", func(p Config) bool {
			return p.Host == "somehost" && p.User == "someuser" && p.Password == "somepass" && p.DisableRetry
		}},
		{"odbc:server=somehost;user id=someuser;password=somepass; disableretry =  1 ", func(p Config) bool {
			return p.Host == "somehost" && p.User == "someuser" && p.Password == "somepass" && p.DisableRetry
		}},
		{"odbc:timezone={Asia/Shanghai}", func(p Config) bool { return p.Encoding.Timezone.String() == "Asia/Shanghai" }},

		// URL mode
		{"sqlserver://somehost?connection+timeout=30", func(p Config) bool {
			return p.Host == "somehost" && p.Port == 0 && p.Instance == "" && p.ConnTimeout == 30*time.Second
		}},
		{"sqlserver://someuser@somehost?connection+timeout=30", func(p Config) bool {
			return p.Host == "somehost" && p.Port == 0 && p.Instance == "" && p.User == "someuser" && p.Password == "" && p.ConnTimeout == 30*time.Second
		}},
		{"sqlserver://someuser:@somehost?connection+timeout=30", func(p Config) bool {
			return p.Host == "somehost" && p.Port == 0 && p.Instance == "" && p.User == "someuser" && p.Password == "" && p.ConnTimeout == 30*time.Second
		}},
		{"sqlserver://someuser:foo%3A%2F%5C%21~%40;bar@somehost?connection+timeout=30", func(p Config) bool {
			return p.Host == "somehost" && p.Port == 0 && p.Instance == "" && p.User == "someuser" && p.Password == "foo:/\\!~@;bar" && p.ConnTimeout == 30*time.Second
		}},
		{"sqlserver://someuser:foo%3A%2F%5C%21~%40;bar@somehost:1434?connection+timeout=30", func(p Config) bool {
			return p.Host == "somehost" && p.Port == 1434 && p.Instance == "" && p.User == "someuser" && p.Password == "foo:/\\!~@;bar" && p.ConnTimeout == 30*time.Second
		}},
		{"sqlserver://someuser:foo%3A%2F%5C%21~%40;bar@somehost:1434/someinstance?connection+timeout=30", func(p Config) bool {
			return p.Host == "somehost" && p.Port == 1434 && p.Instance == "someinstance" && p.User == "someuser" && p.Password == "foo:/\\!~@;bar" && p.ConnTimeout == 30*time.Second
		}},
		{"sqlserver://someuser@somehost?disableretry=true", func(p Config) bool {
			return p.Host == "somehost" && p.Port == 0 && p.Instance == "" && p.User == "someuser" && p.Password == "" && p.DisableRetry
		}},
		{"sqlserver://someuser@somehost?connection+timeout=30&disableretry=1", func(p Config) bool {
			return p.Host == "somehost" && p.Port == 0 && p.Instance == "" && p.User == "someuser" && p.Password == "" && p.ConnTimeout == 30*time.Second && p.DisableRetry && !p.ColumnEncryption
		}},
		{"sqlserver://somehost?encrypt=true&tlsmin=1.1&columnencryption=1", func(p Config) bool {
			return p.Host == "somehost" && p.Encryption == EncryptionRequired && p.TLSConfig.MinVersion == tls.VersionTLS11 && p.ColumnEncryption && !p.Encoding.GuidConversion
		}},
		{"sqlserver://somehost?encrypt=true&tlsmin=1.1&columnencryption=1&guid+conversion=true", func(p Config) bool {
			return p.Host == "somehost" && p.Encryption == EncryptionRequired && p.TLSConfig.MinVersion == tls.VersionTLS11 && p.ColumnEncryption && p.Encoding.GuidConversion
		}},
		{"sqlserver://someuser@somehost?timezone=Asia%2FShanghai", func(p Config) bool { return p.Encoding.Timezone.String() == "Asia/Shanghai" }},
	}
	for _, ts := range connStrings {
		p, err := Parse(ts.connStr)
		if err == nil {
			t.Logf("Connection string was parsed successfully %s", ts.connStr)
		} else {
			t.Errorf("Connection string %s failed to parse with error %s", ts.connStr, err)
			continue
		}

		if !ts.check(p) {
			t.Errorf("Check failed on conn str %s", ts.connStr)
		}
	}
}

func TestSplitConnectionStringURL(t *testing.T) {
	_, err := splitConnectionStringURL("http://bad")
	if err == nil {
		t.Error("Connection string with invalid scheme should fail to parse but it didn't")
	}
}

func TestConnParseRoundTripFixed(t *testing.T) {
	connStr := "sqlserver://sa:sa@localhost/sqlexpress?database=master&log=127&disableretry=true&dial+timeout=30"
	params, err := Parse(connStr)
	if err != nil {
		t.Fatal("Test URL is not valid", err)
	}
	rtParams, err := Parse(params.URL().String())
	if err != nil {
		t.Fatal("Params after roundtrip are not valid", err)
	}
	t.Log("params.URL " + params.URL().String())
	params.ActivityID = nil
	rtParams.ActivityID = nil
	if !reflect.DeepEqual(params, rtParams) {
		t.Fatal("Parameters do not match after roundtrip", params, rtParams)
	}
}

func TestServerNameInTLSConfig(t *testing.T) {
	var tests = []struct {
		dsn          string
		host         string
		hasTLSConfig bool
	}{
		{"sqlserver://someuser:somepass@somehost?TrustServerCertificate=false&encrypt=true", "somehost", true},
		{"sqlserver://someuser:somepass@somehost?TrustServerCertificate=false&encrypt=false", "somehost", true},
		{"sqlserver://someuser:somepass@somehost?TrustServerCertificate=false&encrypt=true&hostnameincertificate=someotherhost", "someotherhost", true},
		{"sqlserver://someuser:somepass@somehost?TrustServerCertificate=false", "somehost", true},
		{"sqlserver://someuser:somepass@somehost?TrustServerCertificate=false&encrypt=DISABLE", "", false},
		{"sqlserver://someuser:somepass@somehost?TrustServerCertificate=false&encrypt=DISABLE&hostnameincertificate=someotherhost", "", false},
		{"sqlserver://someuser:somepass@somehost?TrustServerCertificate=false&encrypt=false", "somehost", true},
	}
	for _, test := range tests {
		cfg, err := Parse(test.dsn)
		if err != nil {
			t.Errorf("Could not parse valid connection string %s: %v", test.dsn, err)
		}
		if !test.hasTLSConfig && cfg.TLSConfig != nil {
			t.Errorf("Expected empty TLS config, but got %v (cfg.Host was %s)", cfg.TLSConfig, cfg.Host)
		}
		if test.hasTLSConfig && cfg.TLSConfig.ServerName != test.host {
			t.Errorf("Expected somehost as TLS server, but got %s (cfg.Host was %s)", cfg.TLSConfig.ServerName, cfg.Host)
		}
	}
}
func TestAllKeysAreAvailableInParametersMap(t *testing.T) {
	keys := map[string]string{
		"user id":            "1",
		"testparam":          "testvalue",
		"password":           "test",
		"thisisanunknownkey": "thisisthevalue",
		"server":             "name",
	}

	connString := ""
	for key, val := range keys {
		connString += key + "=" + val + ";"
	}

	params, err := Parse(connString)
	if err != nil {
		t.Errorf("unexpected error while parsing, %v", err)
	}

	if params.Parameters == nil {
		t.Error("Expected parameters map to be instanciated, found nil")
		return
	}

	if len(params.Parameters) != len(keys) {
		t.Errorf("Expected parameters map to be same length as input map length, expected %v, found %v", len(keys), len(params.Parameters))
		return
	}

	for key, val := range keys {
		if params.Parameters[key] != val {
			t.Errorf("Expected parameters map to contain key %v and value %v, found %v", key, val, params.Parameters[key])
		}
	}
}

func TestReadCertificate(t *testing.T) {

	//Setup dummy certificate
	hexCertificate := "3082031830820200a00302010202103608db21691eccba415f8624d34b66fe300d06092a864886f70d01010b050030143112301006035504030c096c6f63616c686f7374301e170d3233303830383133343233375a170d3234303830383134303233375a30143112301006035504030c096c6f63616c686f737430820122300d06092a864886f70d01010105000382010f003082010a0282010100e18cd4d2923c548ac6e4fd731de116716a09fd2447feb28213810a1b508c22c108928f61531d31439b7252808d6bc6a71d50e5bb00596bbc1633d65389b80bb36f22d1546cbff570881331285cb458b3a2ad1ad0fa83081bd000f2793d29460a6adc0128a2d979d34f5cd91d60d4fef5932f393e04fcb3730a33693f3c44b882384c529f7489e58e296b0c17ca391b02f2488c38f8fc3c3afa0c1be0d22329287f93cf57ee46836a12f74de82eb54b18a5ae0134266db52633c0e33177f8ac4532045f053ddc920f0659cafa84c54c2b3cc92f4010c8af93ae0fc92e461d47c0cf2da46421189b2ddcf2f6ae17cb5ef6f1eda94452af6f714d583dcb7bcd43e90203010001a3663064300e0603551d0f0101ff0404030205a0301d0603551d250416301406082b0601050507030206082b0601050507030130140603551d11040d300b82096c6f63616c686f7374301d0603551d0e0416041443e3d9f187e9474d73794c641d54ecb810342ec6300d06092a864886f70d01010b05000382010100a227e721ac80838e66ef75d8ba080185dd8f4a5c84d7373e8ed50534100a490b577e3c1af593597303bdad8bb900e32b5d6f69941c19cc87fd426f9e4a4134f34f2ade02748d64031bc4e9c7617206a45c1d9556bb0488994cd27126adb029216f7c57852c1663983b7be638f1bc5411ba2221ce3fde29bf4818e36bec8ac25e9a37bfc41c5a3812829a6358a66c467818448346be140639957077b924b22567b75c7dab4d9d6794b4d79596d17446641684cbd193ec20a6faa85fb6b72f5f30dc57e8cd662b22152429e5b43ccb450c6840ba006e1c8e38b002aa97d8dd07e100ef76eebd9c523d8710636f060865e6198da620fedbf1ae6ed75df997641621"
	derfile, _ := os.CreateTemp("", "*.der")
	defer os.Remove(derfile.Name())
	certInBytes, _ := hex.DecodeString(hexCertificate)
	_, _ = derfile.Write(certInBytes)

	// Test with a valid certificate
	cert, err := readCertificate(derfile.Name())
	assert.Nil(t, err, "Expected no error while reading certificate, found %v", err)
	assert.NotNil(t, cert, "Expected certificate to be read, found nil")

	pemfile, _ := os.CreateTemp("", "*.pem")
	_, _ = io.Copy(derfile, pemfile)
	defer os.Remove(pemfile.Name())
	cert, err = readCertificate(pemfile.Name())
	assert.Nil(t, err, "Expected no error while reading certificate, found %v", err)
	assert.NotNil(t, cert, "Expected certificate to be read, found nil")

	// Test with an invalid certificate
	bakfile, _ := os.CreateTemp("", "*.bak")
	_, _ = io.Copy(derfile, bakfile)
	defer os.Remove(bakfile.Name())
	cert, err = readCertificate(bakfile.Name())
	assert.NotNil(t, err, "Expected error while reading certificate, found nil")
	assert.Nil(t, cert, "Expected certificate to be nil, found %v", cert)
}<|MERGE_RESOLUTION|>--- conflicted
+++ resolved
@@ -109,11 +109,8 @@
 		{"", func(p Config) bool { return p.DisableRetry == disableRetryDefault }},
 		{"MultiSubnetFailover=true;NoTraceID=true", func(p Config) bool { return p.MultiSubnetFailover && p.NoTraceID }},
 		{"MultiSubnetFailover=false", func(p Config) bool { return !p.MultiSubnetFailover }},
-<<<<<<< HEAD
 		{"timezone=Asia/Shanghai", func(p Config) bool { return p.Encoding.Timezone.String() == "Asia/Shanghai" }},
-=======
 		{"Pwd=placeholder", func(p Config) bool { return p.Password == "placeholder" }},
->>>>>>> d3c63361
 		// those are supported currently, but maybe should not be
 		{"someparam", func(p Config) bool { return true }},
 		{";;=;", func(p Config) bool { return true }},
