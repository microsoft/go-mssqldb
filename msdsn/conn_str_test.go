--- conflicted
+++ resolved
@@ -217,31 +217,6 @@
 	}
 }
 
-<<<<<<< HEAD
-func TestInvalidConnectionStringKerberos(t *testing.T) {
-	connStrings := []string{
-		"server=server;port=1345;realm=domain;trustservercertificate=true;krb5conffile=/path/krb5.conf;",
-		"server=server;user id=user;password=pwd;port=1345;realm=domain;trustservercertificate=true;krb5conffile=/path/krb5.conf;",
-		"server=server;user id=user;password=pwd;port=1345;trustservercertificate=true;krb5conffile=/path/krb5.conf;keytabfile=/path/to/administrator2.keytab;",
-	}
-	for _, connStr := range connStrings {
-		_, _, err := Parse(connStr)
-		if err == nil {
-			t.Errorf("Connection expected to fail for connection string %s but it didn't", connStr)
-		}
-	}
-}
-
-func TestValidConnectionStringKerberos(t *testing.T) {
-	connStrings := []string{
-		"server=server;user id=user;port=1345;realm=domain;trustservercertificate=true;krb5conffile=kerberosTestFile;keytabfile=kerberosTestFile",
-		"server=server;port=1345;realm=domain;trustservercertificate=true;krb5conffile=kerberosTestFile;krbcache=kerberosTestFile",
-	}
-	for _, connStr := range connStrings {
-		_, _, err := Parse(connStr)
-		if err != nil {
-			t.Errorf("Connection string %s should fail to parse with error %s", connStrings, err)
-=======
 func TestAllKeysAreAvailableInParametersMap(t *testing.T) {
 	keys := map[string]string{
 		"user id":            "1",
@@ -274,7 +249,6 @@
 	for key, val := range keys {
 		if params.Parameters[key] != val {
 			t.Errorf("Expected parameters map to contain key %v and value %v, found %v", key, val, params.Parameters[key])
->>>>>>> ba5a4a01
 		}
 	}
 }